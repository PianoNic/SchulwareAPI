import asyncio
import time
from datetime import datetime
from bs4 import BeautifulSoup
import httpx
import hashlib
import base64
import secrets
import string
import os
from urllib.parse import urlparse, parse_qs, urlencode
from typing import Optional, Tuple, Dict, Any
from dotenv import load_dotenv
from src.infrastructure.logging_config import get_logger
from src.infrastructure.monitoring import monitor_performance, add_breadcrumb, capture_exception
from playwright.async_api import async_playwright, Page, expect

# Logger for this module
logger = get_logger("authentication")

two_fa_queue = asyncio.Queue()

load_dotenv()

SCHULNETZ_CLIENT_ID = os.getenv("SCHULNETZ_CLIENT_ID")

if not all([SCHULNETZ_CLIENT_ID]):
    raise EnvironmentError("Missing required environment variables.")



def generate_random_string(length: int) -> str:
    """Generate a cryptographically secure random string."""
    return "".join(
        secrets.choice(string.ascii_letters + string.digits) for _ in range(length)
    )


def generate_pkce_challenge() -> Tuple[str, str]:
    """Generate PKCE code verifier and code challenge."""
    code_verifier = generate_random_string(128)
    s256 = hashlib.sha256(code_verifier.encode("utf-8")).digest()
    code_challenge = (base64.urlsafe_b64encode(s256).decode("utf-8").rstrip("="))
    return code_verifier, code_challenge


def generate_auth_params(state: str, code_challenge: str, nonce: str) -> Dict[str, str]:
    """Generate OAuth2 authorization parameters."""
    return {
        "response_type": "code",
        "client_id": SCHULNETZ_CLIENT_ID,
        "state": state,
        "redirect_uri": "",  # Empty as shown in curl commands
        "scope": "openid ",  # Note the trailing space as in curl
        "code_challenge": code_challenge,
        "code_challenge_method": "S256",
        "nonce": nonce
    }


async def handle_2fa_input(page: Page) -> None:
    """Handle 2FA token input when required."""
    logger.info("Handling 2FA authentication...")
    add_breadcrumb(message="Starting 2FA authentication", category="auth.2fa", level="info")
    logger.info("Please provide 2FA token via /2FA endpoint...")
    two_fa_token = await asyncio.wait_for(two_fa_queue.get(), timeout=120)
    logger.info("Received 2FA token")
    add_breadcrumb(message="2FA token received", category="auth.2fa", level="info")
    
    two_fa_field = 'input[type="tel"], input[name="otc"]'
    await expect(page.locator(two_fa_field)).to_be_visible(timeout=20000)
    await page.fill(two_fa_field, str(two_fa_token))
    submit_button = page.locator('#idSubmit_SAOTCC_Continue')
    if await submit_button.is_visible(timeout=5000):
        await submit_button.click()


async def handle_authenticator_code_display(page: Page) -> None:
    """Handle authenticator app code display."""
    logger.info("Handling authenticator code display...")
    auth_number = page.locator("#idRichContext_DisplaySign")
    number_text = await auth_number.text_content()
    logger.info(f"Authentication number found: {number_text}")
    
    logger.info("Waiting for authentication dialog to close...")
    await auth_number.wait_for(state="hidden", timeout=60000)
    logger.info("Authentication dialog has closed")


async def handle_security_info_update(page: Page) -> None:
    """Handle security information update dialogger."""
    logger.info("Handling security information update...")
    container = page.locator('[data-automation-id="SecurityInfoRegister"]')
    await container.wait_for(state="visible", timeout=5000)
    # TODO: handle the security info update form


async def handle_stay_signed_in(page: Page) -> None:
    """Handle stay signed in prompt."""
    logger.info("Handling 'Stay signed in?' prompt...")
    yes_button = page.locator('#idSIButton9')
    await yes_button.wait_for(state="visible", timeout=3000)
    await yes_button.click()


async def handle_post_login_flow(page: Page) -> None:
    """Handle all post-login Microsoft authentication steps dynamically."""
    
    async def determine_and_handle_next_step():
        """Check what's present on the page and handle accordingly."""
        logger.info("Determining next required step...")
        
        # Define all possible elements we might encounter
        selectors = {
            'account_protection': "#idSubmit_ProofUp_Redirect",
            'authenticator_code': "#idRichContext_DisplaySign", 
            'two_fa_input': 'input[type="tel"], input[name="otc"]',
            'security_info_update': '[data-automation-id="SecurityInfoRegister"]',
            'stay_signed_in': '#idSIButton9'
        }
        
        # Check which elements are immediately visible (no waiting)
        found_element = None
        found_step = None
        
        for step_name, selector in selectors.items():
            try:
                element = page.locator(selector)
                if await element.is_visible(timeout=100):  # Very short timeout - just check if visible now
                    found_element = element
                    found_step = step_name
                    logger.info(f"Found: {step_name}")
                    break
            except Exception:
                continue  # Element not found, try next
        
        if not found_element:
            # If nothing is immediately visible, wait a bit for page to load and try once more
            logger.info("No elements immediately visible, waiting for page to load...")
            await page.wait_for_load_state('domcontentloaded', timeout=3000)
            
            # Try again with slightly longer timeout
            for step_name, selector in selectors.items():
                try:
                    element = page.locator(selector)
                    if await element.is_visible(timeout=500):
                        found_element = element
                        found_step = step_name
                        logger.info(f"Found after wait: {step_name}")
                        break
                except Exception:
                    continue
        
        # Handle the found element
        if found_element and found_step:
            if found_step == 'account_protection':
                await found_element.click()
                await determine_and_handle_next_step()  # Recursively check next step
                return
            elif found_step == 'authenticator_code':
                await handle_authenticator_code_display(page)
                await determine_and_handle_next_step()  # Check for next step
                return
            elif found_step == 'two_fa_input':
                await handle_2fa_input(page)
                await determine_and_handle_next_step()  # Check for next step
                return
            elif found_step == 'security_info_update':
                await handle_security_info_update(page)
                await determine_and_handle_next_step()  # Check for next step
                return
            elif found_step == 'stay_signed_in':
                await handle_stay_signed_in(page)
                return  # This should be the final step
        else:
            # If none of the expected elements are found, we might be done or on an unexpected page
            logger.info("No expected post-login elements found - login may be complete")

    await determine_and_handle_next_step()


async def perform_microsoft_login(page: Page, email: str, password: str) -> None:
    """Handle the basic Microsoft login form (email and password entry)."""
    try:
        # Step 1: Enter email
        logger.info("Entering Microsoft email...")
        email_input_selector = 'input[type="email"], input[name="loginfmt"]'
        await expect(page.locator(email_input_selector)).to_be_visible(timeout=20000)
        await page.fill(email_input_selector, email)
        email_button = page.locator('#idSIButton9')
        if await email_button.is_visible(timeout=5000):
            await email_button.click()

        # Step 2: Enter password
        logger.info("Entering Microsoft password...")
        password_input_selector = 'input[type="password"], input[name="passwd"]'
        await expect(page.locator(password_input_selector)).to_be_visible(timeout=20000)
        await page.fill(password_input_selector, password)
        password_button = page.locator('#idSIButton9')
        if await password_button.is_visible(timeout=5000):
            await password_button.click()

        logger.info("Basic Microsoft login form completed")

    except Exception as e:
        logger.error(f"Error during Microsoft login form interaction: {e}")
        logger.info(f"Current URL: {page.url}")
        logger.info(f"Page content (partial): {(await page.content())[:1000]}")
        raise


def extract_auth_code_from_url(url: str) -> Tuple[Optional[str], Optional[str]]:
    """Extract authorization code and state from URL parameters."""
    if 'code=' not in url:
        return None, None
    
    try:
        parsed_url = urlparse(url)
        query_params = parse_qs(parsed_url.query, keep_blank_values=True)
        auth_code = query_params.get("code", [None])[0]
        received_state = query_params.get("state", [None])[0]
        
        # Log the extraction for debugging
        if auth_code:
            logger.info(f"Extracted auth code: {auth_code[:50]}... (length: {len(auth_code)})")
        if received_state:
            logger.info(f"Extracted state: {received_state[:50]}... (length: {len(received_state)})")
        
        # Log the full URL for debugging (with sensitive parts truncated)
        safe_url = url.replace(auth_code, f"{auth_code[:20]}...TRUNCATED") if auth_code else url
        logger.info(f"Auth code extraction from URL: {safe_url[:200]}...")
        
        return auth_code, received_state
    except Exception as e:
        logger.error(f"Error extracting auth code from URL: {e}")
        return None, None


async def get_microsoft_redirect_code(email: str, password: str, state: str, code_challenge: str, nonce: str) -> Tuple[Optional[str], Optional[str]]:
    """
    Navigate through Microsoft authentication flow and extract the authorization code.

    Args:
        email: Microsoft account email
        password: Microsoft account password
        state: OAuth2 state parameter for CSRF protection
        code_challenge: PKCE code challenge
        nonce: OpenID Connect nonce for replay protection

    Returns:
        Tuple of (auth_code, received_state) or (None, None) if failed
    """
    auth_params = generate_auth_params(state, code_challenge, nonce)
    auth_url = "https://schulnetz.bbbaden.ch/authorize.php?" + urlencode(auth_params)
    
    logger.info(f"Starting Microsoft authentication flow...")

    start_time = time.time()

    async with async_playwright() as playwright:
        browser = await playwright.chromium.launch(headless=True)
        context = await browser.new_context()
        page = await context.new_page()

        # Track all URLs visited during the authentication flow
        visited_urls = []

        def track_navigation(frame):
            url = frame.url
            timestamp = datetime.now().isoformat()
            visit_info = f"[{timestamp}] {url}"
            visited_urls.append(visit_info)

            # Keep normal console logging unchanged
            if "microsoft" not in url.lower():
                logger.info(f"Navigation: {url}")

        page.on("framenavigated", track_navigation)

        auth_code, received_state = None, None
        authentication_failed = False
        error_message = ""

        try:
            # Navigate to the authorization URL which will redirect to Microsoft
            await page.goto(auth_url, wait_until='load', timeout=60000)

            # Confirm we have landed on the Microsoft login page after the redirect
            logger.info(f"Playwright landed on: {page.url}")
            if "login.microsoftonline.com" not in page.url:
                error_message = f"Did not redirect to Microsoft login page as expected. Final URL: {page.url}"
                logger.error(f"ERROR: {error_message}")
                page_content = await page.content()
                logger.info(f"Page content (partial): {page_content[:1000]}")
                authentication_failed = True
                return None, None

            # Handle the interactive Microsoft login and post-login flow
            logger.info("Processing Microsoft login and post-login steps...")

            await perform_microsoft_login(page, email, password)
            await handle_post_login_flow(page)

            # Search through all visited URLs to find one with authorization code
            for url in visited_urls:
                if 'code=' in url:
                    auth_code, received_state = extract_auth_code_from_url(url)
                    if auth_code:
                        break
            
            if not auth_code:
                error_message = f"No auth code found in {len(visited_urls)} visited URLs. Final: {page.url}"
                logger.warning(error_message)
                authentication_failed = True
                return None, None
            
            return auth_code, received_state

        except Exception as e: 
            logger.error(f"Error during Microsoft authentication flow: {e}")
            # Uncomment the line below to save a screenshot for debugging on error
            # await page.screenshot(path="microsoft_auth_error.png")
            return None, None
        finally:
            await page.close()
            await context.close()
            await browser.close()


async def exchange_code_for_tokens(auth_code: str, code_verifier: str) -> Tuple[Optional[str], Optional[str]]:
    """
    Exchange authorization code for access and refresh tokens.

    Args:
        auth_code: Authorization code obtained from Microsoft
        code_verifier: PKCE code verifier used in the initial request

    Returns:
        Tuple of (access_token, refresh_token) or (None, None) if failed
    """
    httpx_client = httpx.AsyncClient(
        headers={
            "User-Agent": "Mozilla/5.0 (Windows NT 10.0; Win64; x64) AppleWebKit/537.36 (KHTML, like Gecko) Chrome/135.0.0.0 Safari/537.36 OPR/120.0.0.0",
            "Accept-Language": "de-DE,de;q=0.9,en-US;q=0.8,en;q=0.7",
            "Upgrade-Insecure-Requests": "1",
        },
    )

    token_url = "https://schulnetz.bbbaden.ch/token.php"
    token_data = {
        "grant_type": "authorization_code",
        "code": auth_code,
        "redirect_uri": "",  # Must match the one used throughout the flow (empty in curl commands)
        "code_verifier": code_verifier,
        "client_id": SCHULNETZ_CLIENT_ID,
    }

    # Set headers for the token exchange request to match the working curl command exactly
    headers_for_token_exchange = {
        "User-Agent": "Mozilla/5.0 (Windows NT 10.0; Win64; x64) AppleWebKit/537.36 (KHTML, like Gecko) Chrome/135.0.0.0 Safari/537.36 OPR/120.0.0.0",
        "Accept": "application/json, text/plain, */*",
        "Accept-Language": "de-DE,de;q=0.9,en-US;q=0.8,en;q=0.7",
        "Content-Type": "application/x-www-form-urlencoded",
        "Referer": "https://schulnetz.web.app/",
        "sec-ch-ua": '"Opera";v="120", "Not-A.Brand";v="8", "Chromium";v="135"',
        "sec-ch-ua-mobile": "?0",
        "sec-ch-ua-platform": '"Windows"',
    }

    logger.info("Exchanging authorization code for tokens...")
    logger.info(f"Token exchange URL: {token_url}")
    logger.info(f"Auth code length: {len(auth_code)}")
    logger.info(f"Auth code (first 50 chars): {auth_code[:50]}...")
    logger.info(f"Code verifier length: {len(code_verifier)}")
    logger.info(f"Client ID: {SCHULNETZ_CLIENT_ID}")

    try:
        token_response = await httpx_client.post(
            token_url, data=token_data, headers=headers_for_token_exchange
        )
        token_response.raise_for_status()
        token_json = token_response.json()

        access_token = token_json.get("access_token")
        refresh_token = token_json.get("refresh_token")

        if access_token:
            logger.info("Token exchange successful")
            return access_token, refresh_token
        else:
            logger.error("Access token not found in response")
            return None, None

    except httpx.RequestError as e:
        logger.error(f"HTTP error during token exchange: {e}")
        return None, None
    except httpx.HTTPStatusError as e:
        logger.error(f"HTTP Status Error during token exchange: {e.response.status_code} - {e.response.text}")
        logger.info(f"Response content: {e.response.text}")
        return None, None
    finally:
        await httpx_client.aclose()


@monitor_performance("auth.exchange_code")
async def exchange_authorization_code_direct(auth_code: str, code_verifier: Optional[str] = None, auth_type: str = "mobile") -> Dict[str, Any]:
    """
    Exchange authorization code for tokens without using Playwright.
    This function is used when the authorization code is already obtained through external means.

    Args:
        auth_code: Authorization code from Microsoft OAuth callback
        code_verifier: PKCE code verifier (required for mobile flow)
        auth_type: Type of authentication - "mobile" or "web"

    Returns:
        Dictionary with authentication result
    """
    try:
        logger.info(f"Direct token exchange for {auth_type} authentication")
        logger.info(f"Auth code received: {auth_code[:30]}... (length: {len(auth_code)})")

        if auth_type == "mobile":
            # Mobile flow requires PKCE code verifier
            if not code_verifier:
                return {
                    "success": False,
                    "error": "Code verifier is required for mobile authentication"
                }

            # Exchange authorization code for tokens
            access_token, refresh_token = await exchange_code_for_tokens(auth_code, code_verifier)

            if access_token:
                logger.info("Successfully exchanged authorization code for mobile tokens")
                return {
                    "success": True,
                    "access_token": access_token,
                    "refresh_token": refresh_token,
                    "session_type": "mobile",
                    "message": "Mobile authentication successful"
                }
            else:
                return {
                    "success": False,
                    "error": "Failed to exchange authorization code for tokens"
                }

        elif auth_type == "web":
            # Web flow - simpler, mainly for verification
            # In a real web flow, cookies would be handled by the browser
            logger.info("Web authentication callback processed")

            # We can still try to exchange if a code_verifier is somehow available
            # But typically web flow doesn't use PKCE
            if code_verifier:
                access_token, refresh_token = await exchange_code_for_tokens(auth_code, code_verifier)
                if access_token:
                    return {
                        "success": True,
                        "access_token": access_token,
                        "refresh_token": refresh_token,
                        "session_type": "web",
                        "message": "Web authentication successful with tokens"
                    }

            # For web flow without PKCE, we just acknowledge the code
            return {
                "success": True,
                "auth_code": auth_code,
                "session_type": "web",
                "message": "Web authentication code received",
                "note": "Session cookies should be handled by the browser"
            }

        else:
            return {
                "success": False,
                "error": f"Unknown authentication type: {auth_type}"
            }

    except Exception as e:
        logger.error(f"Error in direct authorization code exchange: {e}")
        return {
            "success": False,
            "error": str(e)
        }


def validate_state_parameter(expected_state: str, received_state: Optional[str]) -> bool:
    """Validate OAuth2 state parameter for CSRF protection."""
    if not received_state:
        logger.info("Note: State validation skipped - no state received")
        return False
        
    # Direct match - ideal case
    if received_state == expected_state:
        logger.info("State validation passed (direct match).")
        return True
    
    # Handle Microsoft's composite state format
    # Microsoft sometimes returns: {hash}{base64_encoded_original_params}
    # Extract original state from base64 encoded parameters
    try:
        # Check if the received state contains base64 encoded data
        # Typically formatted as: hash + base64_encoded_params
        if len(received_state) > 64:  # Longer than a typical hash
            # Try to find where the hash ends and base64 begins
            # Look for common base64 patterns after initial hash part
            for split_point in range(32, min(64, len(received_state))):
                hash_part = received_state[:split_point]
                potential_b64 = received_state[split_point:]
                
                try:
                    # Attempt to decode as base64
                    decoded = base64.b64decode(potential_b64, validate=True).decode('utf-8')
                    
                    # Parse as URL parameters
                    if 'state=' in decoded:
                        from urllib.parse import parse_qs
                        params = parse_qs(decoded)
                        extracted_state = params.get('state', [None])[0]
                        
                        if extracted_state == expected_state:
                            logger.info("State validation passed (extracted from Microsoft composite format).")
                            logger.info(f"  Original composite state: {received_state[:50]}...")
                            logger.info(f"  Extracted state: {extracted_state}")
                            return True
                            
                except (Exception):
                    # Not valid base64 or doesn't contain expected format
                    continue
                    
    except Exception as e:
        logger.debug(f"Error parsing composite state: {e}")
    
    # If we get here, state validation failed
    logger.warning("WARNING: State mismatch!")
    logger.info(f"  Expected: {expected_state}")
    logger.info(f"  Received: {received_state}")
    logger.info("  This could indicate a security issue, but we'll continue...")
    return False


async def get_web_session_cookies(email: str, password: str) -> Tuple[Optional[Dict[str, str]], Optional[str]]:
    """
    Authenticate via web flow and extract session cookies and auth code.
    
    Args:
        email: Microsoft account email
        password: Microsoft account password
        
    Returns:
        Tuple of (session_cookies_dict, auth_code) or (None, None) if failed
    """
    logger.info("Starting web authentication flow...")
    start_time = time.time()

    async with async_playwright() as playwright:
        browser = await playwright.chromium.launch(headless=True)
        context = await browser.new_context()
        page = await context.new_page()

        try:
            # Step 1: Navigate to schulnetz.bbbaden.ch (will redirect to Microsoft)
            logger.info("Navigating to https://schulnetz.bbbaden.ch/...")
            await page.goto("https://schulnetz.bbbaden.ch/", wait_until='load', timeout=60000)

            # Step 2: Handle Microsoft authentication
            logger.info(f"Current URL after redirect: {page.url}")
            if "login.microsoftonline.com" in page.url:
                logger.info("Handling Microsoft authentication...")
                await perform_microsoft_login(page, email, password)
                await handle_post_login_flow(page)
            else:
                logger.warning("Expected Microsoft login redirect, but got different URL")

            # Step 3: Wait for final redirect back to schulnetz.bbbaden.ch with auth code
            logger.info("Waiting for redirect back to schulnetz.bbbaden.ch...")
            await page.wait_for_url("https://schulnetz.bbbaden.ch/*", timeout=30000)
            
            current_url = page.url
            logger.info(f"Final URL: {current_url}")

            # Step 4: Extract auth code from URL
            auth_code, _ = extract_auth_code_from_url(current_url)
            if not auth_code:
                logger.error("No authorization code found in final URL")
                return None, None

            logger.info(f"Successfully obtained auth code: {auth_code[:30]}...")

            # Step 5: Extract all cookies for session management
            cookies = await context.cookies()
            session_cookies = {}
            
            for cookie in cookies:
                # Store cookies as key-value pairs for easy use with httpx
                session_cookies[cookie['name']] = cookie['value']

            logger.info(f"Captured {len(session_cookies)} session cookies")
            return session_cookies, auth_code

        except Exception as e:
            logger.error(f"Error during web authentication flow: {e}")
            return None, None
        finally:
            await browser.close()


async def authenticate_with_web_session(email: str, password: str) -> Dict[str, Any]:
    """
    Web authentication function that maintains session cookies instead of OAuth tokens.
    
    Args:
        email: Microsoft account email
        password: Microsoft account password
        
    Returns:
        Dictionary with authentication result and session cookies
    """
    try:
        # Get session cookies and auth code via web flow
        session_cookies, auth_code = await get_web_session_cookies(email, password)

        if not session_cookies or not auth_code:
            return {
                "success": False, 
                "error": "Failed to obtain web session cookies or auth code"
            }

        return {
            "success": True, 
            "message": "Web authentication completed successfully",
            "session_cookies": session_cookies,
            "auth_code": auth_code,
            "session_type": "web",
        }

    except Exception as e:
        logger.error(f"Web authentication error: {e}")
        return {"success": False, "error": str(e)}


async def make_authenticated_web_request(url: str, session_cookies: Dict[str, str], method: str = "GET", follow_redirects: bool = False, **kwargs) -> httpx.Response:
    """
    Make an authenticated request using web session cookies.
    
    Args:
        url: The URL to request
        session_cookies: Session cookies obtained from web authentication
        method: HTTP method (GET, POST, etc.)
        follow_redirects: Whether to follow redirects automatically
        **kwargs: Additional arguments to pass to httpx request
        
    Returns:
        httpx.Response object
    """
    headers = {
        "User-Agent": "Mozilla/5.0 (Windows NT 10.0; Win64; x64) AppleWebKit/537.36 (KHTML, like Gecko) Chrome/135.0.0.0 Safari/537.36 OPR/120.0.0.0",
        "Accept": "text/html,application/xhtml+xml,application/xml;q=0.9,image/avif,image/webp,image/apng,*/*;q=0.8,application/signed-exchange;v=b3;q=0.7",
        "Accept-Language": "de-DE,de;q=0.9,en-US;q=0.8,en;q=0.7",
        "Accept-Encoding": "gzip, deflate, br, zstd",
        "Referer": "https://schulnetz.bbbaden.ch/",
        "sec-ch-ua": '"Opera";v="120", "Not-A.Brand";v="8", "Chromium";v="135"',
        "sec-ch-ua-mobile": "?0",
        "sec-ch-ua-platform": '"Windows"',
        "Upgrade-Insecure-Requests": "1",
    }

    async with httpx.AsyncClient(
        cookies=session_cookies, 
        headers=headers, 
        follow_redirects=follow_redirects,
        timeout=30.0
    ) as client:
        if method.upper() == "GET":
            response = await client.get(url, **kwargs)
        elif method.upper() == "POST":
            response = await client.post(url, **kwargs)
        else:
            response = await client.request(method, url, **kwargs)
        
        return response

async def authenticate_with_credentials(email: str, password: str, auth_type: str = "mobile") -> Dict[str, Any]:
    """
    High-level authentication function with provided credentials.
    
    Args:
        email: Microsoft account email
        password: Microsoft account password
        auth_type: "mobile" for OAuth2 tokens or "web" for session cookies
        
    Returns:
        Dictionary with authentication result and auth data
    """
    if auth_type == "web":
        return await authenticate_with_web_session(email, password)
    elif auth_type == "mobile":
        # Original OAuth2 mobile flow
        try:
            # Start benchmark timer
            start_time = time.time()
            
            # Generate PKCE parameters and state/nonce
            code_verifier, code_challenge = generate_pkce_challenge()
            state = generate_random_string(32)
            nonce = generate_random_string(32)
            
            logger.info("Starting OAuth2 flow with generated parameters")

            # Step 1: Get authorization code from Microsoft
            auth_code, received_state = await get_microsoft_redirect_code(
                email, password, state, code_challenge, nonce
            )

            if not auth_code:
                # Auth code failure already handled in get_microsoft_redirect_code
                return {
                    "success": False, 
                    "error": "Failed to obtain authorization code from Microsoft"
                }

            # Step 2: Validate state parameter (non-fatal)
            state_valid = validate_state_parameter(state, received_state)
            if not state_valid:
                logger.warning("State validation failed, but continuing with authentication...")
            else:
                logger.info("State parameter validation successful")

            # Step 3: Exchange authorization code for tokens
            access_token, refresh_token = await exchange_code_for_tokens(auth_code, code_verifier)

            # Calculate and log benchmark results
            end_time = time.time()
            duration = end_time - start_time
            logger.info(f"Complete OAuth2 flow finished in {duration:.2f}s")

            if access_token:
                return {
                    "success": True, 
                    "message": "Authentication completed successfully",
                    "access_token": access_token,
                    "refresh_token": refresh_token,
                    "auth_code": auth_code,
                    "session_type": "mobile",
                }
            else:
                return {
                    "success": False,
                    "error": "Failed to exchange authorization code for tokens"
                }

        except Exception as e:
            logger.error(f"Authentication error: {e}")
            return {"success": False, "error": str(e)}
    else:
        return {"success": False, "error": f"Unknown auth_type: {auth_type}. Use 'mobile' or 'web'."}


async def main(email: Optional[str] = None, password: Optional[str] = None, auth_type: str = "mobile") -> Tuple[Optional[str], Optional[str]]:
    """
    Main authentication function for backward compatibility.
    
    Args:
        email: Microsoft account email
        password: Microsoft account password
        auth_type: "mobile" for OAuth2 tokens or "web" for session cookies
        
    Returns:
        For mobile: Tuple of (access_token, refresh_token) or (None, None) if failed
        For web: Tuple of (session_cookies_dict, auth_code) or (None, None) if failed
    """
    if not email or not password:
        logger.error("Email and password are required")
        return None, None

    result = await authenticate_with_credentials(email, password, auth_type)
    
    if result["success"]:
        if auth_type == "mobile":
            return result["access_token"], result["refresh_token"]
        elif auth_type == "web":
            return result["session_cookies"], result["auth_code"]
    else:
        logger.error(f"Authentication failed: {result['error']}")
        return None, None


# Example usage functions
async def example_web_authenticated_request(email: str, password: str, page_id: str, resource_id: str, trans_id: str):
    """
    Example function showing how to make authenticated web requests like the one in your logs.
    
    Args:
        email: Microsoft account email
        password: Microsoft account password  
        page_id: The pageid parameter
        resource_id: The id parameter
        trans_id: The transid parameter
    """
    # Step 1: Authenticate and get session cookies
    auth_result = await authenticate_with_credentials(email, password, "web")
    
    if not auth_result["success"]:
        logger.error(f"Authentication failed: {auth_result['error']}")
        return None
    
    session_cookies = auth_result["session_cookies"]
    
    # Step 2: Make the authenticated request
    url = f"https://schulnetz.bbbaden.ch/index.php?pageid={page_id}&id={resource_id}&transid={trans_id}"
    
    try:
        response = await make_authenticated_web_request(url, session_cookies)
        logger.info(f"Request successful: {response.status_code}")
        logger.info(f"Response length: {len(response.content)} bytes")
        return response.text
    
    except Exception as e:
        logger.error(f"Request failed: {e}")
        return None


async def example_mobile_authenticated_request(email: str, password: str):
    """
    Example function showing how to make authenticated API requests with OAuth2 tokens.
    """
    # Step 1: Authenticate and get tokens
    auth_result = await authenticate_with_credentials(email, password, "mobile")
    
    if not auth_result["success"]:
        logger.error(f"Authentication failed: {auth_result['error']}")
        return None
    
    access_token = auth_result["access_token"]
    
    # Step 2: Make API request with bearer token
    headers = {
        "Authorization": f"Bearer {access_token}",
        "User-Agent": "Mozilla/5.0 (Windows NT 10.0; Win64; x64) AppleWebKit/537.36 (KHTML, like Gecko) Chrome/135.0.0.0 Safari/537.36 OPR/120.0.0.0",
        "Accept": "application/json",
    }
    
    async with httpx.AsyncClient(headers=headers) as client:
        try:
            # Example API endpoint - replace with actual endpoint
            response = await client.get("https://schulnetz.bbbaden.ch/api/some-endpoint")
            logger.info(f"API request successful: {response.status_code}")
            return response.json()
        except Exception as e:
            logger.error(f"API request failed: {e}")
            return None

<<<<<<< HEAD
=======
@monitor_performance("browser.authenticate.webapp_flow")
async def authenticate_unified_webapp_flow(email: str, password: str) -> Dict[str, Any]:
    """
    Alternative unified authentication that properly handles the schulnetz.web.app redirect flow.
    
    Args:
        email: Microsoft account email
        password: Microsoft account password
        
    Returns:
        Dictionary with both web session cookies and mobile OAuth2 tokens
    """
    logger.info("Starting unified authentication flow with web.app handling...")
    start_time = time.time()

    # Generate PKCE parameters for mobile OAuth2 flow
    code_verifier, code_challenge = generate_pkce_challenge()
    state = generate_random_string(32)
    nonce = generate_random_string(32)
    
    logger.info("Generated OAuth2 parameters for mobile flow:")
    logger.info(f"  Code Verifier: {code_verifier}")
    logger.info(f"  Code Challenge: {code_challenge}")
    logger.info(f"  State: {state}")
    logger.info(f"  Nonce: {nonce}")

    # Initialize variables for cleanup
    context = None
    
    async with async_playwright() as playwright:
        browser = await playwright.chromium.launch(headless=True)
        context = await browser.new_context()
        page = await context.new_page()

        # Variables to capture auth code during redirect
        auth_code = None
        received_state = None
        redirect_domain = None

        # Set up response listener to capture auth code from intermediate redirects
        async def handle_response(response):
            nonlocal auth_code, received_state, redirect_domain
            if auth_code:  # Already found, skip
                return
                
            url = response.url
            logger.info(f"Response URL: {url}")
            
            # Check if this is a callback URL with auth code
            if ("schulnetz.web.app/callback" in url or "schulnetz.bbbaden.ch" in url) and "code=" in url:
                logger.info(f"Found callback URL with auth code: {url}")
                code, state = extract_auth_code_from_url(url)
                if code:
                    auth_code = code
                    received_state = state
                    redirect_domain = "schulnetz.web.app" if "web.app" in url else "schulnetz.bbbaden.ch"
                    logger.info(f"Captured auth code: {code[:30]}...")

        page.on("response", handle_response)

        try:
            # Step 1: Start with OAuth2 authorization URL (for mobile tokens)
            auth_params = generate_auth_params(state, code_challenge, nonce)
            auth_url = "https://schulnetz.bbbaden.ch/authorize.php?" + urlencode(auth_params)
            
            logger.info(f"Navigating to OAuth2 authorization URL: {auth_url}")
            await page.goto(auth_url, wait_until='load', timeout=60000)

            # Step 2: Handle Microsoft authentication
            logger.info(f"Current URL after redirect: {page.url}")
            if "login.microsoftonline.com" in page.url:
                logger.info("Handling Microsoft authentication...")
                await perform_microsoft_login(page, email, password)
                await handle_post_login_flow(page)
            else:
                logger.warning("Expected Microsoft login redirect, but got different URL")

            # Step 3: Wait for auth code to be captured by response handler
            logger.info("Waiting for OAuth2 callback with auth code...")
            
            # Wait up to 30 seconds for auth code to be captured
            for i in range(60):  # 60 * 0.5 = 30 seconds
                if auth_code:
                    logger.info(f"Auth code captured successfully: {auth_code[:30]}...")
                    break
                await asyncio.sleep(0.5)
            
            # Also check current URL as fallback
            current_url = page.url
            logger.info(f"Current URL after auth: {current_url}")
            
            if not auth_code:
                # Fallback: try to extract from current URL
                auth_code, received_state = extract_auth_code_from_url(current_url)
                redirect_domain = "schulnetz.web.app" if "web.app" in current_url else "schulnetz.bbbaden.ch"

            if not auth_code:
                logger.error(f"No authorization code found. Final URL: {current_url}")
                return {
                    "success": False, 
                    "error": f"Failed to obtain authorization code. Final URL: {current_url}"
                }

            logger.info(f"Successfully obtained OAuth2 auth code: {auth_code[:30]}...")
            state_valid = validate_state_parameter(state, received_state)
            if not state_valid:
                logger.warning("State validation failed, but continuing with authentication...")
            else:
                logger.info("State parameter validation successful")

            # Step 4: Extract session cookies from current browser context
            cookies = await context.cookies()
            session_cookies = {}
            
            for cookie in cookies:
                session_cookies[cookie['name']] = cookie['value']
                logger.info(f"Captured cookie: {cookie['name']} (domain: {cookie['domain']})")

            logger.info(f"Captured {len(session_cookies)} session cookies")

            # Step 5: Try to establish web session on schulnetz.bbbaden.ch
            logger.info("Attempting to establish web interface session...")
            navigation_urls = {}
            noten_url = None
            
            try:
                # Navigate to the main domain using existing session
                await page.goto("https://schulnetz.bbbaden.ch/", wait_until='load', timeout=30000)
                
                # Check if we're logged in or redirected back to Microsoft
                if "login.microsoftonline.com" not in page.url:
                    logger.info("Successfully accessed web interface")
                    
                    # Update cookies after accessing main domain
                    updated_cookies = await context.cookies()
                    for cookie in updated_cookies:
                        if cookie['name'] not in session_cookies:
                            session_cookies[cookie['name']] = cookie['value']
                            logger.info(f"Added new web session cookie: {cookie['name']}")

                    # Extract navigation URLs
                    try:
                        current_html = await page.content()
                        navigation_urls = extract_navigation_urls(current_html)
                        noten_url = navigation_urls.get("Noten")
                        logger.info(f"Extracted {len(navigation_urls)} navigation URLs")
                    except Exception as e:
                        logger.warning(f"Could not extract navigation URLs: {e}")
                else:
                    logger.warning("Still redirected to Microsoft login, web session may not be fully established")
                    
            except Exception as e:
                logger.warning(f"Could not access web interface: {e}")

        except Exception as e:
            logger.error(f"Error during unified authentication flow: {e}")
            
            return {
                "success": False,
                "error": f"Unified authentication failed: {str(e)}"
            }
        finally:
            await browser.close()

    # Step 6: Exchange auth code for OAuth2 tokens (outside browser context)
    try:
        logger.info("Exchanging authorization code for OAuth2 tokens...")
        access_token, refresh_token = await exchange_code_for_tokens(auth_code, code_verifier)
        
        if not access_token:
            return {
                "success": False,
                "error": "Failed to exchange authorization code for OAuth2 tokens"
            }

        logger.info(f"Successfully obtained access token: {access_token[:30]}...")

    except Exception as e:
        logger.error(f"Token exchange failed: {e}")
        return {
            "success": False,
            "error": f"Token exchange failed: {str(e)}"
        }

    return {
        "success": True,
        "message": "Unified authentication completed successfully",
        # Mobile OAuth2 data
        "access_token": access_token,
        "refresh_token": refresh_token,
        # Web session data
        "session_cookies": session_cookies,
        "auth_code": auth_code,
        "navigation_urls": navigation_urls,
        "noten_url": noten_url,
        # Metadata
        "session_types": ["mobile", "web"],
        "authenticated_at": str(datetime.now()),
        "redirect_domain": redirect_domain or "unknown"
    }

@monitor_performance("browser.authenticate.unified")
>>>>>>> 70413ee7
async def authenticate_unified(email: str, password: str) -> Dict[str, Any]:
    logger.info("Starting unified authentication with navigation listener...")
    start_time = time.time()
    
    # Generate PKCE parameters for mobile OAuth2 flow
    code_verifier, code_challenge = generate_pkce_challenge()
    state = generate_random_string(32)
    nonce = generate_random_string(32)
    
    logger.info("Generated OAuth2 parameters for mobile flow:")
    logger.info(f"  Code Verifier: {code_verifier}")
    logger.info(f"  Code Challenge: {code_challenge}")
    logger.info(f"  State: {state}")
    logger.info(f"  Nonce: {nonce}")


    async with async_playwright() as playwright:
        browser = await playwright.chromium.launch(headless=True)
        context = await browser.new_context()
        page = await context.new_page()

        # Variables to capture auth code during navigation
        auth_code = None
        received_state = None
        redirect_domain = None
        visited_urls = []
        authentication_failed = False
        error_message = ""

        # Set up frame navigation listener
        def handle_frame_navigated(frame):
            nonlocal auth_code, received_state, redirect_domain

            url = frame.url
            timestamp = datetime.now().isoformat()
            visit_info = f"[{timestamp}] {url}"
            visited_urls.append(visit_info)

            if auth_code:  # Already found
                return

            # Check if this URL contains the auth code
            if "code=" in url and ("schulnetz" in url):
                logger.info(f"Found URL with auth code: {url}")
                code, state = extract_auth_code_from_url(url)
                if code:
                    auth_code = code
                    received_state = state
                    redirect_domain = "schulnetz.web.app" if "web.app" in url else "schulnetz.bbbaden.ch"
                    logger.info(f"Captured auth code from navigation: {code[:30]}...")

        page.on("framenavigated", handle_frame_navigated)

        try:
            # Step 1: Start with OAuth2 authorization URL
            auth_params = generate_auth_params(state, code_challenge, nonce)
            auth_url = "https://schulnetz.bbbaden.ch/authorize.php?" + urlencode(auth_params)
            
            logger.info(f"Navigating to OAuth2 authorization URL: {auth_url}")
            await page.goto(auth_url, wait_until='load', timeout=60000)

            # Step 2: Handle Microsoft authentication
            logger.info(f"Current URL after redirect: {page.url}")
            if "login.microsoftonline.com" in page.url:
                logger.info("Handling Microsoft authentication...")
                await perform_microsoft_login(page, email, password)
                await handle_post_login_flow(page)

            # Step 3: Wait for auth code to be captured
            logger.info("Waiting for navigation to capture auth code...")
            
            # Wait up to 30 seconds for auth code
            for i in range(60):
                if auth_code:
                    break
                await asyncio.sleep(0.5)

            if not auth_code:
                error_message = f"No authorization code captured. Final URL: {page.url}"
                authentication_failed = True
                return {
                    "success": False,
                    "error": error_message
                }

            logger.info(f"Successfully obtained auth code: {auth_code[:30]}...")
            state_valid = validate_state_parameter(state, received_state)
            if not state_valid:
                logger.warning("State validation failed, but continuing with authentication...")
            else:
                logger.info("State parameter validation successful")

            # # Step 4: Extract session cookies
            # cookies = await context.cookies()
            # session_cookies = {}
            
            # for cookie in cookies:
            #     session_cookies[cookie['name']] = cookie['value']
            #     # logger.info(f"Captured cookie: {cookie['name']} (domain: {cookie['domain']})")

            # Step 6: Exchange for tokens
            try:
                access_token, refresh_token = await exchange_code_for_tokens(auth_code, code_verifier)
                
                if not access_token:
                    return {"success": False, "error": "Token exchange failed"}

            except Exception as e:
                logger.error(f"Token exchange error: {e}")
                return {"success": False, "error": f"Token exchange failed: {str(e)}"}


            # Step 5: Try to establish web session
            navigation_urls = {}

            try:
                await page.goto("https://schulnetz.bbbaden.ch/", wait_until='load', timeout=30000)
                
                if "login.microsoftonline.com" not in page.url:
                    # Update cookies
                    updated_cookies = await context.cookies()
                    # for cookie in updated_cookies:
                    #     if cookie['name'] not in session_cookies:
                    #         session_cookies[cookie['name']] = cookie['value']

                    # Extract navigation
                    current_html = await page.content()
                    navigation_urls = extract_navigation_urls(current_html)
                    
            except Exception as e:
                logger.warning(f"Could not establish web session: {e}")

        except Exception as e:
            logger.error(f"Error during unified authentication: {e}")
            return {"success": False, "error": f"Authentication failed: {str(e)}"}
        finally:
            await page.close()
            await context.close()
            await browser.close()

<<<<<<< HEAD
=======
    # Step 6: Exchange for tokens
    try:
        access_token, refresh_token = await exchange_code_for_tokens(auth_code, code_verifier)
        
        if not access_token:
            return {"success": False, "error": "Token exchange failed"}

    except Exception as e:
        logger.error(f"Token exchange error: {e}")
        return {"success": False, "error": f"Token exchange failed: {str(e)}"}

>>>>>>> 70413ee7
    return {
        "success": True,
        "message": "Unified authentication completed successfully",
        "access_token": access_token,
        "refresh_token": refresh_token,
        "session_cookies": updated_cookies,
        "auth_code": auth_code,
        "navigation_urls": navigation_urls,
        "session_types": ["mobile", "web"],
        "authenticated_at": str(datetime.now()),
        "redirect_domain": redirect_domain or "unknown"
    }

async def authenticate_with_existing_session(session_cookies: Dict[str, str], auth_type: str) -> Dict[str, Any]:
    """
    Attempt authentication using existing session cookies without full Microsoft login.
    
    Args:
        session_cookies: Existing session cookies from previous authentication
        auth_type: "mobile" or "web" or "unified"
        
    Returns:
        Authentication result dictionary
    """
    try:
        logger.info(f"Attempting {auth_type} authentication with existing session cookies...")
        
        if auth_type == "web" or auth_type == "unified":
            # Test web session by accessing main page
            try:
                response = await make_authenticated_web_request(
                    "https://schulnetz.bbbaden.ch/index.php", 
                    session_cookies,
                    follow_redirects=False  # Don't follow redirects to detect if session is invalid
                )
                
                if response.status_code == 200:
                    logger.info("Web session is still valid")
                    
                    # Extract navigation URLs if requested
                    if auth_type == "unified":
                        navigation_urls = extract_navigation_urls(response.text)
                    else:
                        navigation_urls = {}
                    
                    return {
                        "success": True,
                        "message": "Existing web session is valid",
                        "session_cookies": session_cookies,
                        "navigation_urls": navigation_urls,
                        "session_type": auth_type,
                        "source": "existing_session",
                    }
                else:
                    logger.info(f"Web session invalid (status: {response.status_code})")
                    
            except Exception as e:
                logger.info(f"Web session test failed: {e}")

        # For mobile or if web session is invalid, we'd need to do full auth
        # since mobile tokens can't be refreshed from session cookies alone
        if auth_type == "mobile":
            return {
                "success": False,
                "error": "Mobile token refresh from session cookies not supported. Use full authentication.",
                "requires_full_auth": True
            }
            
        return {
            "success": False,
            "error": "Session validation failed",
            "requires_full_auth": True
        }
        
    except Exception as e:
        logger.error(f"Session validation error: {e}")
        return {
            "success": False,
            "error": f"Session validation error: {str(e)}",
            "requires_full_auth": True
        }

def generate_oauth_url(auth_type: str = "mobile", redirect_uri: str = "") -> Dict[str, str]:
    """
    Generate OAuth authorization URL for Microsoft login.

    Args:
        auth_type: Type of authentication - "mobile" or "web"
        redirect_uri: Redirect URI for OAuth callback (empty string for Schulnetz default)

    Returns:
        Dictionary containing:
        - auth_url: The authorization URL to redirect to
        - code_verifier: PKCE code verifier (mobile only, client must store this)
        - state: The state parameter for CSRF protection
    """
    # Generate PKCE parameters for mobile flow
    code_verifier, code_challenge = generate_pkce_challenge() if auth_type == "mobile" else (None, None)
    state = generate_random_string(32)
    nonce = generate_random_string(32)

    # Generate authorization parameters
    auth_params = {
        "response_type": "code",
        "client_id": SCHULNETZ_CLIENT_ID,
        "state": state,
        "redirect_uri": redirect_uri,
        "scope": "openid ",  # Note the trailing space as in original
        "nonce": nonce
    }

    # Add PKCE parameters for mobile flow
    if auth_type == "mobile" and code_challenge:
        auth_params["code_challenge"] = code_challenge
        auth_params["code_challenge_method"] = "S256"

    # Build authorization URL
    auth_url = "https://schulnetz.bbbaden.ch/authorize.php?" + urlencode(auth_params)

    logger.info(f"Generated OAuth URL for {auth_type} authentication")
    logger.info(f"Auth URL: {auth_url[:100]}...")

    result = {
        "auth_url": auth_url,
        "state": state
    }

    # Include code_verifier for mobile (client must store this)
    if auth_type == "mobile" and code_verifier:
        result["code_verifier"] = code_verifier

    return result


def extract_navigation_urls(html_content: str) -> dict:
    """
    Extract navigation URLs from the schulnetz main page HTML.
    
    Args:
        html_content: HTML content of the main page
        
    Returns:
        Dictionary mapping menu names to their URLs
    """
    try:
        soup = BeautifulSoup(html_content, 'html.parser')
        navigation_urls = {}
        # Find the main navigation menu by id
        nav_menu = soup.find('nav', {'id': 'nav-main-menu'})
        if not nav_menu:
            logger.warning("Could not find main navigation menu in HTML")
            return navigation_urls

        # Find all <a> elements inside the navigation menu
        nav_links = nav_menu.find_all('a', class_='mdl-navigation__link')
        for link in nav_links:
            href = link.get('href', '')
            # Try to get the menu name from the subtitle div
            title_div = link.find('div', class_='cls-page--mainmenu-subtitle')
            if title_div:
                menu_name = title_div.get_text(strip=True)
            else:
                # Fallback: use aria-label or text
                menu_name = link.get('aria-label', link.text.strip())
            # Only use the relative URL (do not prepend domain)
            navigation_urls[menu_name] = href
            logger.info(f"Extracted navigation link: {menu_name} -> {href}")

        logger.info(f"Successfully extracted {len(navigation_urls)} navigation URLs")
        return navigation_urls

    except Exception as e:
        logger.error(f"Error parsing HTML for navigation URLs: {e}")
        return {}


# Legacy function name mapping for backward compatibility
async def handle_microsoft_login(page: Page, email: str, password: str) -> None:
    """Legacy function - use perform_microsoft_login and handle_post_login_flow instead."""
    await perform_microsoft_login(page, email, password)
    await handle_post_login_flow(page)<|MERGE_RESOLUTION|>--- conflicted
+++ resolved
@@ -829,20 +829,20 @@
     """
     # Step 1: Authenticate and get tokens
     auth_result = await authenticate_with_credentials(email, password, "mobile")
-    
+
     if not auth_result["success"]:
         logger.error(f"Authentication failed: {auth_result['error']}")
         return None
-    
+
     access_token = auth_result["access_token"]
-    
+
     # Step 2: Make API request with bearer token
     headers = {
         "Authorization": f"Bearer {access_token}",
         "User-Agent": "Mozilla/5.0 (Windows NT 10.0; Win64; x64) AppleWebKit/537.36 (KHTML, like Gecko) Chrome/135.0.0.0 Safari/537.36 OPR/120.0.0.0",
         "Accept": "application/json",
     }
-    
+
     async with httpx.AsyncClient(headers=headers) as client:
         try:
             # Example API endpoint - replace with actual endpoint
@@ -853,17 +853,16 @@
             logger.error(f"API request failed: {e}")
             return None
 
-<<<<<<< HEAD
-=======
+
 @monitor_performance("browser.authenticate.webapp_flow")
 async def authenticate_unified_webapp_flow(email: str, password: str) -> Dict[str, Any]:
     """
     Alternative unified authentication that properly handles the schulnetz.web.app redirect flow.
-    
+
     Args:
         email: Microsoft account email
         password: Microsoft account password
-        
+
     Returns:
         Dictionary with both web session cookies and mobile OAuth2 tokens
     """
@@ -874,7 +873,7 @@
     code_verifier, code_challenge = generate_pkce_challenge()
     state = generate_random_string(32)
     nonce = generate_random_string(32)
-    
+
     logger.info("Generated OAuth2 parameters for mobile flow:")
     logger.info(f"  Code Verifier: {code_verifier}")
     logger.info(f"  Code Challenge: {code_challenge}")
@@ -883,7 +882,7 @@
 
     # Initialize variables for cleanup
     context = None
-    
+
     async with async_playwright() as playwright:
         browser = await playwright.chromium.launch(headless=True)
         context = await browser.new_context()
@@ -899,10 +898,10 @@
             nonlocal auth_code, received_state, redirect_domain
             if auth_code:  # Already found, skip
                 return
-                
+
             url = response.url
             logger.info(f"Response URL: {url}")
-            
+
             # Check if this is a callback URL with auth code
             if ("schulnetz.web.app/callback" in url or "schulnetz.bbbaden.ch" in url) and "code=" in url:
                 logger.info(f"Found callback URL with auth code: {url}")
@@ -919,7 +918,7 @@
             # Step 1: Start with OAuth2 authorization URL (for mobile tokens)
             auth_params = generate_auth_params(state, code_challenge, nonce)
             auth_url = "https://schulnetz.bbbaden.ch/authorize.php?" + urlencode(auth_params)
-            
+
             logger.info(f"Navigating to OAuth2 authorization URL: {auth_url}")
             await page.goto(auth_url, wait_until='load', timeout=60000)
 
@@ -934,18 +933,18 @@
 
             # Step 3: Wait for auth code to be captured by response handler
             logger.info("Waiting for OAuth2 callback with auth code...")
-            
+
             # Wait up to 30 seconds for auth code to be captured
             for i in range(60):  # 60 * 0.5 = 30 seconds
                 if auth_code:
                     logger.info(f"Auth code captured successfully: {auth_code[:30]}...")
                     break
                 await asyncio.sleep(0.5)
-            
+
             # Also check current URL as fallback
             current_url = page.url
             logger.info(f"Current URL after auth: {current_url}")
-            
+
             if not auth_code:
                 # Fallback: try to extract from current URL
                 auth_code, received_state = extract_auth_code_from_url(current_url)
@@ -954,7 +953,7 @@
             if not auth_code:
                 logger.error(f"No authorization code found. Final URL: {current_url}")
                 return {
-                    "success": False, 
+                    "success": False,
                     "error": f"Failed to obtain authorization code. Final URL: {current_url}"
                 }
 
@@ -968,7 +967,7 @@
             # Step 4: Extract session cookies from current browser context
             cookies = await context.cookies()
             session_cookies = {}
-            
+
             for cookie in cookies:
                 session_cookies[cookie['name']] = cookie['value']
                 logger.info(f"Captured cookie: {cookie['name']} (domain: {cookie['domain']})")
@@ -979,15 +978,15 @@
             logger.info("Attempting to establish web interface session...")
             navigation_urls = {}
             noten_url = None
-            
+
             try:
                 # Navigate to the main domain using existing session
                 await page.goto("https://schulnetz.bbbaden.ch/", wait_until='load', timeout=30000)
-                
+
                 # Check if we're logged in or redirected back to Microsoft
                 if "login.microsoftonline.com" not in page.url:
                     logger.info("Successfully accessed web interface")
-                    
+
                     # Update cookies after accessing main domain
                     updated_cookies = await context.cookies()
                     for cookie in updated_cookies:
@@ -1005,13 +1004,13 @@
                         logger.warning(f"Could not extract navigation URLs: {e}")
                 else:
                     logger.warning("Still redirected to Microsoft login, web session may not be fully established")
-                    
+
             except Exception as e:
                 logger.warning(f"Could not access web interface: {e}")
 
         except Exception as e:
             logger.error(f"Error during unified authentication flow: {e}")
-            
+
             return {
                 "success": False,
                 "error": f"Unified authentication failed: {str(e)}"
@@ -1023,7 +1022,7 @@
     try:
         logger.info("Exchanging authorization code for OAuth2 tokens...")
         access_token, refresh_token = await exchange_code_for_tokens(auth_code, code_verifier)
-        
+
         if not access_token:
             return {
                 "success": False,
@@ -1056,8 +1055,8 @@
         "redirect_domain": redirect_domain or "unknown"
     }
 
+
 @monitor_performance("browser.authenticate.unified")
->>>>>>> 70413ee7
 async def authenticate_unified(email: str, password: str) -> Dict[str, Any]:
     logger.info("Starting unified authentication with navigation listener...")
     start_time = time.time()
@@ -1198,12 +1197,10 @@
             await context.close()
             await browser.close()
 
-<<<<<<< HEAD
-=======
     # Step 6: Exchange for tokens
     try:
         access_token, refresh_token = await exchange_code_for_tokens(auth_code, code_verifier)
-        
+
         if not access_token:
             return {"success": False, "error": "Token exchange failed"}
 
@@ -1211,7 +1208,6 @@
         logger.error(f"Token exchange error: {e}")
         return {"success": False, "error": f"Token exchange failed: {str(e)}"}
 
->>>>>>> 70413ee7
     return {
         "success": True,
         "message": "Unified authentication completed successfully",
