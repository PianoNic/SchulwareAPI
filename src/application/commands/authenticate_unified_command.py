--- conflicted
+++ resolved
@@ -38,8 +38,6 @@
         )
         result = await auth.authenticate_unified(email, password)
 
-<<<<<<< HEAD
-=======
         # If that fails, try the response listener approach
         if not result["success"]:
             logger.info("Navigation listener approach failed, trying response listener...")
@@ -50,7 +48,6 @@
             )
             result = await auth.authenticate_unified_webapp_flow(email, password)
 
->>>>>>> 70413ee7
         if result["success"]:
             add_breadcrumb(
                 message="Authentication successful",
