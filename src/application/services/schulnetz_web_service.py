--- conflicted
+++ resolved
@@ -1,28 +1,4 @@
 import httpx
-<<<<<<< HEAD
-from src.application.services.env_service import get_env_variable
-from urllib.parse import urlencode
-
-async def get_schulnetz_web_html_authenticated(pageid: str, id: str, transid: str, php_sessid: str) -> str:
-    base_url = get_env_variable("SCHULNETZ_API_BASE_URL")
-    query_params = {
-        "pageid": pageid,
-        "id": id,
-        "transid": transid
-    }
-    url = f"{base_url}/index.php?{urlencode(query_params)}"
-    headers = {
-        "User-Agent": "Mozilla/5.0 (Windows NT 10.0; Win64; x64) AppleWebKit/537.36 (KHTML, like Gecko) Chrome/135.0.0.0 Safari/537.36 OPR/120.0.0.0",
-        "Cookie": f"PHPSESSID={php_sessid}; layout-size=sm"
-    }
-    async with httpx.AsyncClient() as client:
-        try:
-            response = await client.get(url, headers=headers)
-            response.raise_for_status()
-            return response.text
-        except Exception:
-            return None
-=======
 from typing import Optional, Dict, Any
 from src.infrastructure.logging_config import get_logger
 from src.infrastructure.monitoring import monitor_performance, add_breadcrumb, capture_exception
@@ -37,12 +13,12 @@
     def __init__(self):
         self.base_url = get_env_variable("SCHULNETZ_WEB_BASE_URL")
         self.client_id = get_env_variable("SCHULNETZ_CLIENT_ID")
-    
+
     def _get_web_session_cookies(self, user_id: str) -> Dict[str, str]:
         """Get web session cookies from stored session data"""
         session_data = token_service.get_session_data(user_id, ApplicationType.WEB_INTERFACE)
         return session_data.get("cookies", {})
-    
+
     def _get_web_headers(self, user_id: str) -> Dict[str, str]:
         """Get standard headers for web requests"""
         return {
@@ -54,9 +30,10 @@
             "Sec-Fetch-Site": "same-origin",
             "Upgrade-Insecure-Requests": "1",
             "sec-ch-ua": '"Opera";v="120", "Not-A.Brand";v="8", "Chromium";v="135"',
-            "sec-ch-ua-mobile": "?0",            "sec-ch-ua-platform": '"Windows"'
+            "sec-ch-ua-mobile": "?0",
+            "sec-ch-ua-platform": '"Windows"'
         }
-    
+
     @monitor_performance("web.scraping.dashboard")
     async def get_dashboard(self, user_id: str, token: Optional[str] = None) -> Optional[Dict[str, Any]]:
         """Get main dashboard data"""
@@ -94,11 +71,12 @@
                     context={
                         "operation": "get_dashboard",
                         "user_id": user_id
-                    },                    level="error"
+                    },
+                    level="error"
                 )
                 logger.error(f"Failed to get dashboard: {e}")
                 return None
-    
+
     @monitor_performance("web.scraping.page")
     async def get_page(self, user_id: str, page_id: str,
                       additional_params: Dict[str, str] = None, token: Optional[str] = None) -> Optional[Dict[str, Any]]:
@@ -156,11 +134,12 @@
                         "operation": "get_page",
                         "user_id": user_id,
                         "page_id": page_id
-                    },                    level="error"
+                    },
+                    level="error"
                 )
                 logger.error(f"Failed to get page {page_id}: {e}")
                 return None
-    
+
     async def proxy_web_request(self, user_id: str, path: str, method: str = "GET",
                                params: Dict = None, data: Any = None, token: Optional[str] = None) -> Optional[Dict[str, Any]]:
         """Generic proxy method for web requests - returns structured data"""
@@ -209,19 +188,18 @@
             except Exception as e:
                 logger.error(f"Failed to proxy web request: {e}")
                 return None
-    
+
     async def extract_session_info(self, response_text: str, response_cookies: Dict) -> Dict:
         """Extract session information from web response"""
         session_info = {
             "cookies": response_cookies,
             "extracted_at": str(httpx._utils.default_ssl_context)  # Use current time
         }
-        
+
         # You can add more session extraction logic here
         # For example, extracting CSRF tokens, user IDs, etc. from the HTML
-        
+
         return session_info
 
 # Global instance
-web_service = SchulnetzWebService()
->>>>>>> 70413ee7
+web_service = SchulnetzWebService()